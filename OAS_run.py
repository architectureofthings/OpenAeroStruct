# python function which runs aerostruct analysis based on dict input

from __future__ import print_function, division  # Python 2/3 compatability
from six import iteritems   
from collections import OrderedDict

from os import sys, path
sys.path.append(path.dirname(path.dirname(path.abspath(__file__))))

try:
    from OpenAeroStruct import OASProblem
except:
    from run_classes import OASProblem

import numpy as np

import warnings
warnings.filterwarnings("ignore")


iterable_vars = ['chord_cp','thickness_cp','radius_cp','twist_cp',
                'xshear_cp','yshear_cp','zshear_cp']

def OAS_setup(user_prob_dict={}, user_surf_list=[]):
    # default prob_dict and surf_dict
    prob_dict = {
        'type' : 'aerostruct',
        'optimize' : False,
        'with_viscous' : True,
        'cg' : np.array([30., 0., 5.]),
        'print_level': 0,
        # default design variables, applied to all surfaces
        'des_vars' : [
            'alpha',
            'wing.thickness_cp',
            'wing.twist_cp',
            'wing.sweep',
            'wing.dihedral',
            'wing.taper',
            'wing.span',
            'tail.thickness_cp',
            'tail.twist_cp',
            'tail.sweep',
            'tail.dihedral',
            'tail.taper',
            'tail.span'
        ],
        'output_vars' : [
            'fuelburn', 
            'CD', 
            'CL', 
            'weight'
        ]  
    }
    surf_list = [
        {
            'name' : 'wing',
            'num_y' : 7,
            'num_x' : 2,
            'wing_type' : 'CRM',
            'CD0' : 0.015,
            'symmetry' : True,
            'num_twist_cp' : 2,
            'num_thickness_cp': 2,
         },
         {
             'name' : 'tail',
             'num_y' : 7,
             'num_x' : 2,
             'span' : 20.,
             'root_chord' : 5.,
             'wing_type' : 'rect',
             'offset' : np.array([50., 0., 5.]),
             'twist_cp' : np.array([-9.5])
         }
    ]   
    prob_dict.update(user_prob_dict)

    # remove 'des_vars' key and value from prob_dict
    des_vars = prob_dict.pop('des_vars')

    if user_surf_list:
       #print('user surf')
       surf_list = user_surf_list

    # remove surface des_vars key/value from surface dicts
    surf_vars = []
    for surf in surf_list:
	surf_vars += surf.pop('des_vars', [])
	for var in surf_vars:
            des_vars.append(surf['name']+'.'+var)

    # check that values in prob_dict and surf_list are the correct ones
    
    # when wrapping from Matlab, an array of a single value will always
    # be converted to a float in Python and not an iterable, which
    # causes problems.



    for surf in surf_list:
    	for key, val in iteritems(surf):
            if (key in iterable_vars) and (not hasattr(val,'__iter__')):
		surf[key] = np.array([val])  # make an ndarray from list

    #print('des_vars',des_vars)
    # Create OASProblem object 
    OASprob = OASProblem(prob_dict)

#    # Add design variables
#    # problem-specific design vars...
#    prob_des_vars = ['alpha']
#    # surface-specific design vars...
#    surf_des_vars = ['thickness_cp','twist_cp']

    # Add surfaces and surface design vars to OASProblem
    for surf in surf_list:
        #print(surf)
	#if 'twist_cp'
        OASprob.add_surface(surf)
    
    for var in des_vars:
        OASprob.add_desvar(var)

    # setup OpenMDAO components in OASProblem
    OASprob.setup()

    # Note: change to prob.set_solver_print(level=0) when upgrading to OpenMDAO >= 2.0.0
    #OASprob.prob.print_all_convergence(level=0)   # don't print any info during evaluation

    return OASprob

def OAS_run(user_des_vars={}, OASprob=None, *args, **kwargs):
    if not OASprob:
        #print('setup OAS')
        OASprob = OAS_setup()

    # set print option
    #iprint = kwargs.get('iprint',0)  # set default to only print errors and convergence failures

    # set design variables
    if user_des_vars:
        for var, value in iteritems(user_des_vars):
            #print('$$$$$$      var=',var,'  value=',value)

            if not hasattr(value,'flat'):
		value = np.array([value])  # make an ndarray from list
            OASprob.prob[var] = value
    #print('run OAS')
    
    
    
    OASprob.run()
    #print('after run OAS') 
    
    output = OrderedDict()

    # add input variables to output dictionary
    # input_vars = set(user_des_vars) + set(OASprob.prob.
    for item in OASprob.prob.driver._desvars:
        output[item] = OASprob.prob[item]

    # get overall output variables and constraints, return None if not there
    overall_vars = ['fuelburn','CD','CL','L_equals_W','CM','v','rho','cg','weighted_obj','total_weight']
    for item in overall_vars:
        output[item] = OASprob.prob[item] 
#        print('item=',item)
#        print('OASprob.prob[item]=',OASprob.prob[item])
        
    # get lifting surface specific variables and constraints, return None if not there
    surface_var_map = {
<<<<<<< HEAD
        'weight' : 'total_perf.<name>_structural_weight',
        'CD' : 'total_perf.<name>_CD',
        'CL' : 'total_perf.<name>_CL',
        'failure' : '<name>_perf.failure',
        'vonmises' : '<name>_perf.vonmises',
        'thickness_intersects' : '<name>_perf.thickness_intersects',
        'radius' : '<name>.radius',
        'A' : '<name>.A',
        'Iy' : '<name>.Iy',
        'Iz' : '<name>.Iz',
        'loads' : 'coupled.<name>.loads',
        'def_mesh' : 'coupled.<name>.def_mesh',
        'mesh' : '<name>.mesh'
=======
        'weight' : 'total_perf.<name>structural_weight',
        'CD' : 'total_perf.<name>CD',
        'CL' : 'total_perf.<name>CL',
        'failure' : '<name>perf.failure',
        'vonmises' : '<name>perf.vonmises',
        'thickness_intersects' : '<name>perf.thickness_intersects'       
>>>>>>> 171008b1
    }

    # lifting surface coupling variables that need trailing "_" removed from surface name
    coupling_var_map = {
        'loads' : 'coupled.<name>.loads',
        'def_mesh' : 'coupled.<name>.def_mesh' 
    }
    
    for surf in OASprob.surfaces:
        for key, val in iteritems(surface_var_map):
<<<<<<< HEAD
            output.update({
                surf['name']+key : OASprob.prob[val.replace('<name>',surf['name'][:-1])]
            })

    thick = []
    fail = []
    for surf in OASprob.surfaces:
        thick.append(OASprob.prob[surf['name'][:-1]+'_perf.thickness_intersects']<0)
        fail.append(OASprob.prob[surf['name'][:-1]+'_perf.failure']<0)
    output.update({
        'thickness_intersects' : all(thick[:]),
        'failure' : all(fail[:])
    })

=======
            output.update({surf['name']+key:OASprob.prob[val.replace('<name>',surf['name'])]})
        for key, val in iteritems(coupling_var_map):
            output.update({surf['name']+key:OASprob.prob[val.replace('<name>',surf['name'][:-1])]})
            
    
>>>>>>> 171008b1
    return output

if __name__ == "__main__":
    print('--INIT--')

    prob_dict = {
        'type': 'aerostruct',
        'optimize': False,
        'with_viscous': True,
        'cg': np.array([30., 0., 5.]),
        'desvars': [],
	'record_db': True,
	'print_level': 0
    }
    surf_list = [
	{
            'name': 'wing',
	    'num_y': 7,
            'num_x': 3,
	    'wing_type': 'CRM',
            'CD0': 0.015,
            'symmetry': True,
            'num_twist_cp': 2,
            'num_thickness_cp': 2,
            'exact_failure_constraint': True,
	    'chord_cp': np.array([0.5, 0.9, 1.2, 2.7]),
	    'span_cos_spacing': 0.5
        },
        {
            'name': 'tail',
	    'num_y': 7,
            'num_x': 3,
	    'wing_type': 'rect',
            'exact_failure_constraint': True,
            'root_chord': 5.0,
            'offset': np.array([50., 0., 5.]),
            'twist_cp': np.array([-9.5]),
            'span': 20.
        }
    ]
    OASobj = OAS_setup(prob_dict, surf_list)
    #print('INPUT:')
    #print(OASobj.prob.driver.desvars_of_interest())
    #for key, val in iteritems(OASobj.prob.driver._desvars):
    #    print(key+'=',OASobj.prob[key])
    desvars = {
	'alpha':0.25,
	'wing.twist_cp':0.,
	'wing.thickness_cp':0.1,
	'wing.taper':0.75,
	'wing.dihedral':1.,
	'wing.sweep':1.,
	'wing.span':65.,
	'wing.chord_cp':1.0
    }
    out = OAS_run(desvars,OASobj)

    print('Desvars of interest:')
    print(OASobj.prob.driver.desvars_of_interest())
    # pretty print input
    print('INPUT:')
    for item in OASobj.prob.driver._desvars:
	print(item+' = ',out[item])

    # pretty print output
    print('OUTPUT:')
    # print(OASprob.prob.driver.outputs_of_interest())
    for key, val in iteritems(out):
        print(key+' = ',val)
    print('--END--')
    #print(out)

<|MERGE_RESOLUTION|>--- conflicted
+++ resolved
@@ -1,7 +1,7 @@
 # python function which runs aerostruct analysis based on dict input
 
 from __future__ import print_function, division  # Python 2/3 compatability
-from six import iteritems   
+from six import iteritems
 from collections import OrderedDict
 
 from os import sys, path
@@ -46,11 +46,11 @@
             'tail.span'
         ],
         'output_vars' : [
-            'fuelburn', 
-            'CD', 
-            'CL', 
+            'fuelburn',
+            'CD',
+            'CL',
             'weight'
-        ]  
+        ]
     }
     surf_list = [
         {
@@ -73,7 +73,7 @@
              'offset' : np.array([50., 0., 5.]),
              'twist_cp' : np.array([-9.5])
          }
-    ]   
+    ]
     prob_dict.update(user_prob_dict)
 
     # remove 'des_vars' key and value from prob_dict
@@ -91,7 +91,7 @@
             des_vars.append(surf['name']+'.'+var)
 
     # check that values in prob_dict and surf_list are the correct ones
-    
+
     # when wrapping from Matlab, an array of a single value will always
     # be converted to a float in Python and not an iterable, which
     # causes problems.
@@ -104,7 +104,7 @@
 		surf[key] = np.array([val])  # make an ndarray from list
 
     #print('des_vars',des_vars)
-    # Create OASProblem object 
+    # Create OASProblem object
     OASprob = OASProblem(prob_dict)
 
 #    # Add design variables
@@ -118,7 +118,7 @@
         #print(surf)
 	#if 'twist_cp'
         OASprob.add_surface(surf)
-    
+
     for var in des_vars:
         OASprob.add_desvar(var)
 
@@ -147,12 +147,12 @@
 		value = np.array([value])  # make an ndarray from list
             OASprob.prob[var] = value
     #print('run OAS')
-    
-    
-    
+
+
+
     OASprob.run()
-    #print('after run OAS') 
-    
+    #print('after run OAS')
+
     output = OrderedDict()
 
     # add input variables to output dictionary
@@ -163,66 +163,33 @@
     # get overall output variables and constraints, return None if not there
     overall_vars = ['fuelburn','CD','CL','L_equals_W','CM','v','rho','cg','weighted_obj','total_weight']
     for item in overall_vars:
-        output[item] = OASprob.prob[item] 
+        output[item] = OASprob.prob[item]
 #        print('item=',item)
 #        print('OASprob.prob[item]=',OASprob.prob[item])
-        
+
     # get lifting surface specific variables and constraints, return None if not there
     surface_var_map = {
-<<<<<<< HEAD
-        'weight' : 'total_perf.<name>_structural_weight',
-        'CD' : 'total_perf.<name>_CD',
-        'CL' : 'total_perf.<name>_CL',
-        'failure' : '<name>_perf.failure',
-        'vonmises' : '<name>_perf.vonmises',
-        'thickness_intersects' : '<name>_perf.thickness_intersects',
-        'radius' : '<name>.radius',
-        'A' : '<name>.A',
-        'Iy' : '<name>.Iy',
-        'Iz' : '<name>.Iz',
-        'loads' : 'coupled.<name>.loads',
-        'def_mesh' : 'coupled.<name>.def_mesh',
-        'mesh' : '<name>.mesh'
-=======
         'weight' : 'total_perf.<name>structural_weight',
         'CD' : 'total_perf.<name>CD',
         'CL' : 'total_perf.<name>CL',
         'failure' : '<name>perf.failure',
         'vonmises' : '<name>perf.vonmises',
-        'thickness_intersects' : '<name>perf.thickness_intersects'       
->>>>>>> 171008b1
+        'thickness_intersects' : '<name>perf.thickness_intersects'
     }
 
     # lifting surface coupling variables that need trailing "_" removed from surface name
     coupling_var_map = {
         'loads' : 'coupled.<name>.loads',
-        'def_mesh' : 'coupled.<name>.def_mesh' 
-    }
-    
+        'def_mesh' : 'coupled.<name>.def_mesh'
+    }
+
     for surf in OASprob.surfaces:
         for key, val in iteritems(surface_var_map):
-<<<<<<< HEAD
-            output.update({
-                surf['name']+key : OASprob.prob[val.replace('<name>',surf['name'][:-1])]
-            })
-
-    thick = []
-    fail = []
-    for surf in OASprob.surfaces:
-        thick.append(OASprob.prob[surf['name'][:-1]+'_perf.thickness_intersects']<0)
-        fail.append(OASprob.prob[surf['name'][:-1]+'_perf.failure']<0)
-    output.update({
-        'thickness_intersects' : all(thick[:]),
-        'failure' : all(fail[:])
-    })
-
-=======
             output.update({surf['name']+key:OASprob.prob[val.replace('<name>',surf['name'])]})
         for key, val in iteritems(coupling_var_map):
             output.update({surf['name']+key:OASprob.prob[val.replace('<name>',surf['name'][:-1])]})
-            
-    
->>>>>>> 171008b1
+
+
     return output
 
 if __name__ == "__main__":
@@ -293,5 +260,4 @@
     for key, val in iteritems(out):
         print(key+' = ',val)
     print('--END--')
-    #print(out)
-
+    #print(out)