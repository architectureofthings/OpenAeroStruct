"""
Define the transfer components to couple aero and struct analyses.
"""

from __future__ import division, print_function
import numpy as np

try:
    import OAS_API
    fortran_flag = True
    data_type = float
except:
    fortran_flag = False
    data_type = complex

<<<<<<< HEAD
#print('Fortran =', fortran_flag)

=======
>>>>>>> 7eefd15e
from openmdao.api import Component

class TransferDisplacements(Component):
    """
    Perform displacement transfer.

    Apply the computed displacements on the original mesh to obtain
    the deformed mesh.

    Parameters
    ----------
    mesh[nx, ny, 3] : numpy array
        Flattened array defining the lifting surfaces.
    disp[ny, 6] : numpy array
        Flattened array containing displacements on the FEM component.
        Contains displacements for all six degrees of freedom, including
        displacements in the x, y, and z directions, and rotations about the
        x, y, and z axes.

    Returns
    -------
    def_mesh[nx, ny, 3] : numpy array
        Flattened array defining the lifting surfaces after deformation.
    """

    def __init__(self, surface):
        super(TransferDisplacements, self).__init__()

        self.surface = surface

        self.ny = surface['num_y']
        self.nx = surface['num_x']
        self.fem_origin = surface['fem_origin']

        self.add_param('mesh', val=np.zeros((self.nx, self.ny, 3), dtype=data_type))
        self.add_param('disp', val=np.zeros((self.ny, 6), dtype=data_type))
        self.add_output('def_mesh', val=np.zeros((self.nx, self.ny, 3), dtype=data_type))

        if not fortran_flag:
            self.deriv_options['type'] = 'cs'

    def solve_nonlinear(self, params, unknowns, resids):
        mesh = params['mesh']
        disp = params['disp']

        # Get the location of the spar within the wing and save as w
        w = self.surface['fem_origin']

        # Run Fortran if possible
        if fortran_flag:
            def_mesh = OAS_API.oas_api.transferdisplacements(mesh, disp, w)

        else:

            # Get the location of the spar
            ref_curve = (1-w) * mesh[0, :, :] + w * mesh[-1, :, :]

            # Compute the distance from each mesh point to the nodal spar points
            Smesh = np.zeros(mesh.shape, dtype=data_type)
            for ind in range(self.nx):
                Smesh[ind, :, :] = mesh[ind, :, :] - ref_curve

            # Set up the mesh displacements array
            mesh_disp = np.zeros(mesh.shape, dtype=data_type)
            cos, sin = np.cos, np.sin

            # Loop through each spanwise FEM element
            for ind in range(self.ny):
                dx, dy, dz, rx, ry, rz = disp[ind, :]

                # 1 eye from the axis rotation matrices
                # -3 eye from subtracting Smesh three times
                T = -2 * np.eye(3, dtype=data_type)
                T[ 1:,  1:] += [[cos(rx), -sin(rx)], [ sin(rx), cos(rx)]]
                T[::2, ::2] += [[cos(ry),  sin(ry)], [-sin(ry), cos(ry)]]
                T[ :2,  :2] += [[cos(rz), -sin(rz)], [ sin(rz), cos(rz)]]

                # Obtain the displacements on the mesh based on the spar response
                mesh_disp[:, ind, :] += Smesh[:, ind, :].dot(T)
                mesh_disp[:, ind, 0] += dx
                mesh_disp[:, ind, 1] += dy
                mesh_disp[:, ind, 2] += dz

            # Apply the displacements to the mesh
            def_mesh = mesh + mesh_disp

        unknowns['def_mesh'] = def_mesh

    def apply_linear(self, params, unknowns, dparams, dunknowns, dresids, mode):
        mesh = params['mesh']
        disp = params['disp']

        w = self.surface['fem_origin']

        if mode == 'fwd':
            a, b = OAS_API.oas_api.transferdisplacements_d(mesh, dparams['mesh'], disp, dparams['disp'], w)
            dresids['def_mesh'] += b.real

        if mode == 'rev':
            a, b = OAS_API.oas_api.transferdisplacements_b(mesh, disp, w, unknowns['def_mesh'], dresids['def_mesh'])
            dparams['mesh'] += a.real
            dparams['disp'] += b.real

class TransferLoads(Component):
    """
    Perform aerodynamic load transfer.

    Apply the computed sectional forces on the aerodynamic surfaces to
    obtain the deformed mesh FEM loads.

    Parameters
    ----------
    def_mesh[nx, ny, 3] : numpy array
        Flattened array defining the lifting surfaces after deformation.
    sec_forces[nx-1, ny-1, 3] : numpy array
        Flattened array containing the sectional forces acting on each panel.
        Stored in Fortran order (only relevant when more than one chordwise
        panel).

    Returns
    -------
    loads[ny, 6] : numpy array
        Flattened array containing the loads applied on the FEM component,
        computed from the sectional forces.
    """

    def __init__(self, surface):
        super(TransferLoads, self).__init__()

        self.surface = surface

        self.ny = surface['num_y']
        self.nx = surface['num_x']
        self.fem_origin = surface['fem_origin']

        self.add_param('def_mesh', val=np.zeros((self.nx, self.ny, 3), dtype=complex))
        self.add_param('sec_forces', val=np.zeros((self.nx-1, self.ny-1, 3),
                       dtype=complex))
        self.add_output('loads', val=np.zeros((self.ny, 6),
                        dtype=complex))

        self.deriv_options['type'] = 'cs'
        self.deriv_options['form'] = 'central'

    def solve_nonlinear(self, params, unknowns, resids):
        mesh = params['def_mesh']

        sec_forces = params['sec_forces']

        # Compute the aerodynamic centers at the quarter-chord point of each panel
        w = 0.25
        a_pts = 0.5 * (1-w) * mesh[:-1, :-1, :] + \
                0.5 *   w   * mesh[1:, :-1, :] + \
                0.5 * (1-w) * mesh[:-1,  1:, :] + \
                0.5 *   w   * mesh[1:,  1:, :]

        # Compute the structural midpoints based on the fem_origin location
        w = self.fem_origin
        s_pts = 0.5 * (1-w) * mesh[0, :-1, :] + \
                0.5 *   w   * mesh[-1, :-1, :] + \
                0.5 * (1-w) * mesh[0,  1:, :] + \
                0.5 *   w   * mesh[-1,  1:, :]

        # Find the moment arm between the aerodynamic centers of each panel
        # and the FEM elmeents
        diff = a_pts - s_pts
        moment = np.zeros((self.ny - 1, 3), dtype=complex)
        for ind in range(self.nx-1):
            moment += np.cross(diff[ind, :, :], sec_forces[ind, :, :], axis=1)

        # Compute the loads based on the xyz forces and the computed moments
        loads = np.zeros((self.ny, 6), dtype=complex)
        sec_forces_sum = np.sum(sec_forces, axis=0)
        loads[:-1, :3] += 0.5 * sec_forces_sum[:, :]
        loads[ 1:, :3] += 0.5 * sec_forces_sum[:, :]
        loads[:-1, 3:] += 0.5 * moment
        loads[ 1:, 3:] += 0.5 * moment

        unknowns['loads'] = loads<|MERGE_RESOLUTION|>--- conflicted
+++ resolved
@@ -13,11 +13,6 @@
     fortran_flag = False
     data_type = complex
 
-<<<<<<< HEAD
-#print('Fortran =', fortran_flag)
-
-=======
->>>>>>> 7eefd15e
 from openmdao.api import Component
 
 class TransferDisplacements(Component):
