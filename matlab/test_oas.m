% TEST TEST TEST

% Matlab routine to call OAS_run.OAS_setup

% This function sets up the coupled aerostructural system from the
% OpenAeroStruct analysis/optimization problem in Python. See documentation
% and source code at https://www.github.com/samtx/OpenAeroStruct
% INPUTS:
%  prob_dict  =  (struct) Specifies design variables and problem
%                parameters.
%  surf_list  =  (cell array) Cell array of structs defining the
%                lifting surfaces.
% OUTPUTS:
%  OASobj     =  python object of OASProblem() to pass to OAS_run.m
%
% ------------------------   TROUBLESHOOTING   -------------------------
% Python Module Not on Python Search Path
% If command is a valid Python command, make sure the Python module is on the
% Python search path. To test if module OpenAeroStruct is on the path, type:
%
% py.importlib.import_module('OpenAeroStruct')
% If Python cannot find the module, MATLAB displays a Python error message.
%
% To add OpenAeroStruct, in folder OAS_PATH, to the PYTHONPATH, type:
%
% P = py.sys.path;
% if count(P,'OAS_PATH') == 0
%     insert(P,int32(0),'OAS_PATH');
% end
%
% -----------------------------------------------------------------------

% Call OAS_setup() function from OAS_run.py Python module
% can generate correct path string by changing to directory and
% using pwd command in Matlab Command Window.

try
pyversion 'C:/users/samfriedman/repos/OpenAeroStruct/venv/Scripts/python.exe';  % use python executable in virtual environment
catch
end
% MUST RUN THIS BEFORE LOADING PYTHON !!!!
try  % this only works in Unix systems
py.sys.setdlopenflags(int32(10));  % Set RTLD_NOW and RTLD_DEEPBIND
catch
end
OAS_PATH = '../';  % relative path to main OpenAeroStruct directory
%OAS_PATH = 'C:\Users\samfriedman\repos\OpenAeroStruct';
P = py.sys.path;
if count(P,OAS_PATH) == 0
    insert(P,int32(0),OAS_PATH);
end

oas_mod = py.importlib.import_module('OAS_run');

% convert cell array of lifting surfaces to python list
wing = struct;
wing.name = 'wing';
wing.num_y = int32(7);
wing.num_x = int32(2);
wing.wing_type = 'CRM';
wing.CD0 = 0.015;
wing.symmetry = true;
wing.num_twist_cp = int32(2);
wing.num_thickness_cp = int32(2);
wing.exact_failure_constraint = true;

tail = struct;
tail.name = 'tail';
tail.num_y = int32(7);
tail.num_x = int32(2);
tail.span = 20.0;
tail.root_chord = 5.0;
tail.wing_type = 'rect';
tail.offset = [50, 0, 5];
tail.twist_cp = [-9.5];
tail.exact_failure_constraint = true;

surf_list = {wing, tail};

prob_struct = struct;
prob_struct.type = 'aerostruct';
prob_struct.optimize = false;
prob_struct.with_viscous = true;
prob_struct.cg = py.numpy.array([30., 0., 5.]);
prob_struct.desvars = py.list;
prob_struct.print_level = int64(0);
prob_struct.record_db = false;

OASobj = OAS_setup(prob_struct, surf_list);  % call matlab wrapper
fprintf('setup complete \n');

% design variables for analysis
desvars ={'alpha',3.2,}; %'tail.twist_cp',[2.3],'wing.thickness_cp',[5,4]};

output = OAS_run(desvars,OASobj);  % call matlab wrapper

% verify design point satisfies constraints
<<<<<<< HEAD
% tol = 0.1;
% if (abs(output.L_equals_W)< tol) && (output.wing_failure < 0) && (output.wing_thickness_intersects < 0) && (output.tail_failure < 0) && (output.tail_thickness_intersects < 0)
%   meets_constraints = true;
% else
%   meets_constraints = false;
% end
=======
tol = 0.1;
if (abs(output.L_equals_W)< tol) && all(output.wing_failure(:) < 0) && all(output.wing_thickness_intersects(:) < 0) && all(output.tail_failure(:) < 0) && all(output.tail_thickness_intersects(:) < 0)
  meets_constraints = true;
else
  meets_constraints = false;
end


%disp(output)














>>>>>>> 171008b1

disp(output)
<|MERGE_RESOLUTION|>--- conflicted
+++ resolved
@@ -1,131 +1,105 @@
-% TEST TEST TEST
-
-% Matlab routine to call OAS_run.OAS_setup
-
-% This function sets up the coupled aerostructural system from the
-% OpenAeroStruct analysis/optimization problem in Python. See documentation
-% and source code at https://www.github.com/samtx/OpenAeroStruct
-% INPUTS:
-%  prob_dict  =  (struct) Specifies design variables and problem
-%                parameters.
-%  surf_list  =  (cell array) Cell array of structs defining the
-%                lifting surfaces.
-% OUTPUTS:
-%  OASobj     =  python object of OASProblem() to pass to OAS_run.m
-%
-% ------------------------   TROUBLESHOOTING   -------------------------
-% Python Module Not on Python Search Path
-% If command is a valid Python command, make sure the Python module is on the
-% Python search path. To test if module OpenAeroStruct is on the path, type:
-%
-% py.importlib.import_module('OpenAeroStruct')
-% If Python cannot find the module, MATLAB displays a Python error message.
-%
-% To add OpenAeroStruct, in folder OAS_PATH, to the PYTHONPATH, type:
-%
-% P = py.sys.path;
-% if count(P,'OAS_PATH') == 0
-%     insert(P,int32(0),'OAS_PATH');
-% end
-%
-% -----------------------------------------------------------------------
-
-% Call OAS_setup() function from OAS_run.py Python module
-% can generate correct path string by changing to directory and
-% using pwd command in Matlab Command Window.
-
-try
-pyversion 'C:/users/samfriedman/repos/OpenAeroStruct/venv/Scripts/python.exe';  % use python executable in virtual environment
-catch
-end
-% MUST RUN THIS BEFORE LOADING PYTHON !!!!
-try  % this only works in Unix systems
-py.sys.setdlopenflags(int32(10));  % Set RTLD_NOW and RTLD_DEEPBIND
-catch
-end
-OAS_PATH = '../';  % relative path to main OpenAeroStruct directory
-%OAS_PATH = 'C:\Users\samfriedman\repos\OpenAeroStruct';
-P = py.sys.path;
-if count(P,OAS_PATH) == 0
-    insert(P,int32(0),OAS_PATH);
-end
-
-oas_mod = py.importlib.import_module('OAS_run');
-
-% convert cell array of lifting surfaces to python list
-wing = struct;
-wing.name = 'wing';
-wing.num_y = int32(7);
-wing.num_x = int32(2);
-wing.wing_type = 'CRM';
-wing.CD0 = 0.015;
-wing.symmetry = true;
-wing.num_twist_cp = int32(2);
-wing.num_thickness_cp = int32(2);
-wing.exact_failure_constraint = true;
-
-tail = struct;
-tail.name = 'tail';
-tail.num_y = int32(7);
-tail.num_x = int32(2);
-tail.span = 20.0;
-tail.root_chord = 5.0;
-tail.wing_type = 'rect';
-tail.offset = [50, 0, 5];
-tail.twist_cp = [-9.5];
-tail.exact_failure_constraint = true;
-
-surf_list = {wing, tail};
-
-prob_struct = struct;
-prob_struct.type = 'aerostruct';
-prob_struct.optimize = false;
-prob_struct.with_viscous = true;
-prob_struct.cg = py.numpy.array([30., 0., 5.]);
-prob_struct.desvars = py.list;
-prob_struct.print_level = int64(0);
-prob_struct.record_db = false;
-
-OASobj = OAS_setup(prob_struct, surf_list);  % call matlab wrapper
-fprintf('setup complete \n');
-
-% design variables for analysis
-desvars ={'alpha',3.2,}; %'tail.twist_cp',[2.3],'wing.thickness_cp',[5,4]};
-
-output = OAS_run(desvars,OASobj);  % call matlab wrapper
-
-% verify design point satisfies constraints
-<<<<<<< HEAD
-% tol = 0.1;
-% if (abs(output.L_equals_W)< tol) && (output.wing_failure < 0) && (output.wing_thickness_intersects < 0) && (output.tail_failure < 0) && (output.tail_thickness_intersects < 0)
-%   meets_constraints = true;
-% else
-%   meets_constraints = false;
-% end
-=======
-tol = 0.1;
-if (abs(output.L_equals_W)< tol) && all(output.wing_failure(:) < 0) && all(output.wing_thickness_intersects(:) < 0) && all(output.tail_failure(:) < 0) && all(output.tail_thickness_intersects(:) < 0)
-  meets_constraints = true;
-else
-  meets_constraints = false;
-end
-
-
-%disp(output)
-
-
-
-
-
-
-
-
-
-
-
-
-
-
->>>>>>> 171008b1
-
-disp(output)
+% TEST TEST TEST
+
+% Matlab routine to call OAS_run.OAS_setup
+
+% This function sets up the coupled aerostructural system from the
+% OpenAeroStruct analysis/optimization problem in Python. See documentation
+% and source code at https://www.github.com/samtx/OpenAeroStruct
+% INPUTS:
+%  prob_dict  =  (struct) Specifies design variables and problem
+%                parameters.
+%  surf_list  =  (cell array) Cell array of structs defining the
+%                lifting surfaces.
+% OUTPUTS:
+%  OASobj     =  python object of OASProblem() to pass to OAS_run.m
+%
+% ------------------------   TROUBLESHOOTING   -------------------------
+% Python Module Not on Python Search Path
+% If command is a valid Python command, make sure the Python module is on the
+% Python search path. To test if module OpenAeroStruct is on the path, type:
+%
+% py.importlib.import_module('OpenAeroStruct')
+% If Python cannot find the module, MATLAB displays a Python error message.
+%
+% To add OpenAeroStruct, in folder OAS_PATH, to the PYTHONPATH, type:
+%
+% P = py.sys.path;
+% if count(P,'OAS_PATH') == 0
+%     insert(P,int32(0),'OAS_PATH');
+% end
+%
+% -----------------------------------------------------------------------
+
+% Call OAS_setup() function from OAS_run.py Python module
+% can generate correct path string by changing to directory and
+% using pwd command in Matlab Command Window.
+
+try
+pyversion 'C:/users/samfriedman/repos/OpenAeroStruct/venv/Scripts/python.exe';  % use python executable in virtual environment
+catch
+end
+% MUST RUN THIS BEFORE LOADING PYTHON !!!!
+try  % this only works in Unix systems
+py.sys.setdlopenflags(int32(10));  % Set RTLD_NOW and RTLD_DEEPBIND
+catch
+end
+OAS_PATH = '../';  % relative path to main OpenAeroStruct directory
+%OAS_PATH = 'C:\Users\samfriedman\repos\OpenAeroStruct';
+P = py.sys.path;
+if count(P,OAS_PATH) == 0
+    insert(P,int32(0),OAS_PATH);
+end
+
+oas_mod = py.importlib.import_module('OAS_run');
+
+% convert cell array of lifting surfaces to python list
+wing = struct;
+wing.name = 'wing';
+wing.num_y = int32(7);
+wing.num_x = int32(2);
+wing.wing_type = 'CRM';
+wing.CD0 = 0.015;
+wing.symmetry = true;
+wing.num_twist_cp = int32(2);
+wing.num_thickness_cp = int32(2);
+wing.exact_failure_constraint = true;
+
+tail = struct;
+tail.name = 'tail';
+tail.num_y = int32(7);
+tail.num_x = int32(2);
+tail.span = 20.0;
+tail.root_chord = 5.0;
+tail.wing_type = 'rect';
+tail.offset = [50, 0, 5];
+tail.twist_cp = [-9.5];
+tail.exact_failure_constraint = true;
+
+surf_list = {wing, tail};
+
+prob_struct = struct;
+prob_struct.type = 'aerostruct';
+prob_struct.optimize = false;
+prob_struct.with_viscous = true;
+prob_struct.cg = py.numpy.array([30., 0., 5.]);
+prob_struct.desvars = py.list;
+prob_struct.print_level = int64(0);
+prob_struct.record_db = false;
+
+OASobj = OAS_setup(prob_struct, surf_list);  % call matlab wrapper
+fprintf('setup complete \n');
+
+% design variables for analysis
+desvars ={'alpha',3.2,}; %'tail.twist_cp',[2.3],'wing.thickness_cp',[5,4]};
+
+output = OAS_run(desvars,OASobj);  % call matlab wrapper
+
+% verify design point satisfies constraints
+% tol = 0.1;
+% if (abs(output.L_equals_W)< tol) && (output.wing_failure < 0) && (output.wing_thickness_intersects < 0) && (output.tail_failure < 0) && (output.tail_thickness_intersects < 0)
+%   meets_constraints = true;
+% else
+%   meets_constraints = false;
+% end
+
+disp(output)