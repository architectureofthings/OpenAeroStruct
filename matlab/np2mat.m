function mat = np2mat(npary)

% with help from: https://www.mathworks.com/matlabcentral/answers/157347-convert-python-numpy-array-to-double

% convert python (Numpy) ndarray to matlab
try  
  % if scalar
  mat = double(npary);
  % disp('A');
catch
  % if array
<<<<<<< HEAD
  sh = cellfun(@int64,cell(npary.shape));
  if length(sh) == 1
=======
sh = cellfun(@int32,cell(npary.shape));
if length(sh) <= 1
>>>>>>> 171008b1
      % if a numpy 1D flattened array
      mat = double(py.array.array('d',py.numpy.nditer(npary)));
  else if length(sh) == 2
      % if a numpy 2D array
      npary2 = double(py.array.array('d',py.numpy.nditer(npary)));
      mat = reshape(npary2,fliplr(sh))';  % matlab 2d array
  else if length(sh) > 2
     % if a numpy 3D or higher dimension array
     npary3 = double(py.array.array('d',py.numpy.nditer(npary, pyargs('order','C'))));
     % fprintf('sh=%f\n',sh);
     mat = reshape(npary3, fliplr(sh));
     mat = permute(mat, [length(sh):-1:1]);  % matlab Nd array, N >= 3 
  end
end
end
end<|MERGE_RESOLUTION|>--- conflicted
+++ resolved
@@ -3,19 +3,14 @@
 % with help from: https://www.mathworks.com/matlabcentral/answers/157347-convert-python-numpy-array-to-double
 
 % convert python (Numpy) ndarray to matlab
-try  
+try
   % if scalar
   mat = double(npary);
   % disp('A');
 catch
   % if array
-<<<<<<< HEAD
   sh = cellfun(@int64,cell(npary.shape));
   if length(sh) == 1
-=======
-sh = cellfun(@int32,cell(npary.shape));
-if length(sh) <= 1
->>>>>>> 171008b1
       % if a numpy 1D flattened array
       mat = double(py.array.array('d',py.numpy.nditer(npary)));
   else if length(sh) == 2
@@ -27,7 +22,7 @@
      npary3 = double(py.array.array('d',py.numpy.nditer(npary, pyargs('order','C'))));
      % fprintf('sh=%f\n',sh);
      mat = reshape(npary3, fliplr(sh));
-     mat = permute(mat, [length(sh):-1:1]);  % matlab Nd array, N >= 3 
+     mat = permute(mat, [length(sh):-1:1]);  % matlab Nd array, N >= 3
   end
 end
 end
