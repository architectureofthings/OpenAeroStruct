--- conflicted
+++ resolved
@@ -4,14 +4,10 @@
 from openmdao.api import Component
 from scipy.linalg import lu_factor, lu_solve
 
-<<<<<<< HEAD
-def norm(vec): 
-=======
-
 
 def norm(vec):
->>>>>>> 1799bcea
     return numpy.sqrt(numpy.sum(vec**2))
+
 
 def _biot_savart(N, A, B, P, inf=False, rev=False, eps=1e-5):
     """
@@ -46,7 +42,6 @@
     return vdn
 
 
-
 def _assemble_AIC_mtx(mtx, mesh, normals, points, b_pts):
     """
     Compute the aerodynamic influence coefficient matrix
@@ -79,7 +74,6 @@
             mtx[ind_i, ind_j] += _biot_savart(N, A, D, P, inf=True,  rev=True)
 
 
-
 class WeissingerPreproc(Component):
     """ Computes various geometric properties for Weissinger analysis """
 
@@ -104,8 +98,7 @@
     def solve_nonlinear(self, params, unknowns, resids):
         mesh = params['mesh']
         unknowns['b_pts'] = mesh[0, :, :] * .75 + mesh[1, :, :] * .25
-        unknowns['c_pts'] = \
-                            0.5 * 0.25 * mesh[0, :-1, :] + \
+        unknowns['c_pts'] = 0.5 * 0.25 * mesh[0, :-1, :] + \
                             0.5 * 0.75 * mesh[1, :-1, :] + \
                             0.5 * 0.25 * mesh[0,  1:, :] + \
                             0.5 * 0.75 * mesh[1,  1:, :]
@@ -165,7 +158,6 @@
         return J
 
 
-
 class WeissingerCirculations(Component):
     """ Defines circulations """
 
@@ -232,7 +224,6 @@
             sol_vec[voi].vec[:] = lu_solve(self.lup, -rhs_vec[voi].vec, trans=t)
 
 
-
 class WeissingerForces(Component):
     """ Computes section forces """
 
@@ -261,6 +252,7 @@
         for ind in xrange(3):
             sec_forces[:, ind] *= rho * v * circ * widths
         unknowns['sec_forces'] = sec_forces
+
 
     def linearize(sel params, unknowns, resids):
         """ Jacobian for lift."""
