--- conflicted
+++ resolved
@@ -379,11 +379,7 @@
             surf_dict['thickness_cp'] *= np.max(surf_dict['thickness'])
 
         # Set default loads at the tips
-<<<<<<< HEAD
-        loads = np.zeros((surf_dict['radius'].shape[0] + 1, 6), dtype='complex')
-=======
-        loads = np.zeros((r.shape[0] + 1, 6), dtype=data_type)
->>>>>>> 4cdccdfa
+        loads = np.zeros((surf_dict['radius'].shape[0] + 1, 6), dtype=data_type)
         loads[0, 2] = 1e3
         if not surf_dict['symmetry']:
             loads[-1, 2] = 1e3
